package edu.berkeley.cs.amplab.mlmatrix

import java.util.concurrent.ThreadLocalRandom
import scala.collection.mutable.ArrayBuffer

import breeze.linalg._

import org.apache.spark.rdd.RDD
import org.apache.spark.SparkConf
import org.apache.spark.SparkContext
import org.apache.spark.SparkContext._

import edu.berkeley.cs.amplab.mlmatrix.util.Utils

case class RowJoinedPartition(
  val blockIdRow: Int,
  val blockIdCol: Int,
  val yPart: DenseMatrix[Double],
  val aPart: DenseMatrix[Double],
  val yTimesA: DenseMatrix[Double])

class BlockQR extends Logging with Serializable {

  def qMinusS(qPart: DenseMatrix[Double]) = {
    val result = Utils.cloneMatrix(qPart) // if (dup) qPart.dup() else qPart
    val minmn = math.min(qPart.rows, qPart.cols)
    val S = DenseMatrix.eye[Double](minmn)
    for (i <- 0 until minmn) {
      val d = qPart(i, i)
      S(i, i) = -1*math.signum(d)
      result(i, i) = d + math.signum(d)
    }
    (result, S)
  }

  def modifiedLU(qb: RowPartitionedMatrix, rb: DenseMatrix[Double]) = {
    val qPartitionInfo = qb.rdd.sparkContext.broadcast(qb.getPartitionInfo)
    val firstBlockQ = qb(0 until rb.rows, 0 until rb.rows).collect()
    val qs = qMinusS(firstBlockQ)
    val lup = Utils.decomposeLowerUpper(breeze.linalg.LU(qs._1)._1)
    val firstLUS = (lup._1, lup._2, qs._2)

    val lMat = qb.rdd.sparkContext.broadcast(firstLUS._1)
    val uMat = qb.rdd.sparkContext.broadcast(firstLUS._2)

    // Construct tMat, rMat and yMat from L,U,S etc.
    val x = firstLUS._2 :* -1.0

    val tMat = (x * (firstLUS._3)) * (
      (firstLUS._1((0 until firstLUS._1.cols), ::) \
       DenseMatrix.eye[Double](firstLUS._1.cols)).t)

    val rMat = firstLUS._3 * (rb)

    val yMat = qb.rdd.mapPartitionsWithIndex { case (part, iter) =>
      if (qPartitionInfo.value.contains(part)) {
        val blockParts = qPartitionInfo.value(part)
        iter.zip(blockParts.iterator).map { case (lm, b) =>
          if (b.startRow < rb.rows) {
            if (b.startRow + lm.mat.rows <= rb.rows) {
              (b.blockId, lMat.value(0 until lm.mat.rows, ::))
            } else {
              // Extract the part of the block which is after rb.rows
              val remPart = lm.mat(rb.rows - b.startRow.toInt until lm.mat.rows, ::)
              val toKeep = lm.mat(0 until rb.rows, ::)
              val updated = (uMat.value.t \ remPart.t).t
              (b.blockId, DenseMatrix.vertcat(lMat.value(b.startRow.toInt until lMat.value.rows, ::), updated))
            }
          } else {
            // TODO: Figure out a better way to do this without so many transpose calls
            (b.blockId, (uMat.value.t \ lm.mat.t).t)
          }
        }
      } else {
        Iterator()
      }
    }

    (yMat, tMat, rMat)
  }

  def qrR(mat: BlockPartitionedMatrix): BlockPartitionedMatrix = {
    // 2D Block QR based on "Reconstructing Householder Vectors from Tall-Skinny QR"
    // http://www.eecs.berkeley.edu/Pubs/TechRpts/2013/EECS-2013-175.pdf
    val numColBlocks = mat.numColBlocks

    var trailingMatrix = mat

    // Collect different RDDs containing block partitions
    // We will do a union of them at the end and then create the output R.
    var rMatrixParts = new ArrayBuffer[RDD[BlockPartition]]

    // Loop over number of column blocks
    (0 until numColBlocks).foreach { colBlock =>
      val begin = System.nanoTime
      // Contract is that trailing matrix contains blocks that need to be QR'ed
      // so always get its first column block
      val cb = trailingMatrix.getColBlock(0).cache()

      // Step 1: Calculate TSQR of first block
      // Step 2: Reconstruct Q from QRTree
      val (qb, rb) = new TSQR().qrQR(cb)

      // TODO: Uncomment for profiling / memory management ?
      qb.cache()
      qb.rdd.count()

      cb.rdd.unpersist()

      logInfo("TSQR " + colBlock + " took " + (System.nanoTime - begin) / 1e6)

      if (colBlock != numColBlocks - 1) {
        val beginLU = System.nanoTime

        // Step 3: LU of Q - S
        val (yMat, tMat, rMat) = modifiedLU(qb, rb)

        // Create an RDD from rMat
        rMatrixParts += mat.rdd.context.makeRDD(Seq(new BlockPartition(colBlock, colBlock, rMat)), 1)

        // TODO: Uncomment for memory management ?
        yMat.cache()
        yMat.count

        qb.rdd.unpersist()

        logInfo("Modified LU " + colBlock + " took " + (System.nanoTime - beginLU) / 1e6)

        val beginTU = System.nanoTime

        val tMatBC = qb.rdd.sparkContext.broadcast(tMat)
        // Trailing update
        // Contract is that trailing matrix contains blocks that need to be QR'ed
        // so always get its remaining blocks
        val otherColsBlocked = trailingMatrix.getBlockRange(0, trailingMatrix.numRowBlocks,
          1, trailingMatrix.numColBlocks)

        val numColBlocks = otherColsBlocked.numColBlocks
        val numRowBlocks = otherColsBlocked.numRowBlocks

        val trailingWithRowBlocks = otherColsBlocked.rdd.map(x => (x.blockIdRow *
          numColBlocks + x.blockIdCol, x))

        val yMulticast = yMat.flatMap { x =>
          (0 until numColBlocks).map { c =>
            (x._1 * numColBlocks + c, x._2)
          }
        }

        val firstMulAcc = yMat.context.accumulator(0.0, "first mult acc")

        val rowJoined = yMulticast.join(trailingWithRowBlocks,
          numPartitions=numRowBlocks*numColBlocks).map { x =>
          val begin = System.nanoTime
          val rowPart = x._2._1
          val trailingPart = x._2._2
          val res = rowPart.t * (trailingPart.mat)
          firstMulAcc += ((System.nanoTime - begin)/1e6)
          ( (trailingPart.blockIdRow * numColBlocks + trailingPart.blockIdCol),
            RowJoinedPartition(trailingPart.blockIdRow, trailingPart.blockIdCol,
                               rowPart, trailingPart.mat, res))
        }.cache()

<<<<<<< HEAD
        rowJoined.count()
       
=======
>>>>>>> 86787134
        // Sum its outputs
        val colSums = rowJoined.map(x => (x._2.blockIdCol, x._2.yTimesA)).reduceByKey { case (x, y) =>
          x + y
        }.flatMap { f =>
          (0 until numRowBlocks).map { r =>
            (r * numColBlocks + f._1, f._2)
          }
        }

        colSums.cache().count

        val secondMulAcc = yMat.context.accumulator(0.0, "second mult acc")

        // Do the column wise multiply, subtract
        val finalSums = colSums.join(rowJoined, numPartitions=numRowBlocks*numColBlocks).map { x =>
          val begin = System.nanoTime
          val colSumVal = x._2._1
          val rowJoinedVal = x._2._2
          val res = rowJoinedVal.aPart -
            (rowJoinedVal.yPart * (tMatBC.value.t * (colSumVal)))
          secondMulAcc += ((System.nanoTime - begin)/1e6)

          BlockPartition(rowJoinedVal.blockIdRow, rowJoinedVal.blockIdCol, res)
        }

        finalSums.cache().count

        rowJoined.unpersist()
<<<<<<< HEAD
        colSums.unpersist()
        yMat.unpersist()
       
=======

>>>>>>> 86787134
        val finalBlockMatrix = new BlockPartitionedMatrix(trailingMatrix.numRowBlocks,
          trailingMatrix.numColBlocks - 1, finalSums).cache()

        val rPartsMat = finalBlockMatrix(0 until rMat.rows, ::)

        rMatrixParts += rPartsMat.rdd.map { b =>
          BlockPartition(colBlock + b.blockIdRow, colBlock + b.blockIdCol + 1, b.mat)
        }

        // TODO: This won't work if we have more than 2B rows ?
        trailingMatrix = finalBlockMatrix(rMat.rows until finalBlockMatrix.numRows.toInt,
          ::)
        logInfo("Trailing update " + colBlock + " took " + (System.nanoTime - beginTU)/1e6)
      } else {
        // Create an RDD from rMat
        rMatrixParts += mat.rdd.context.makeRDD(Seq(new BlockPartition(colBlock, colBlock, rb)), 1)
      }
    }
    val unionedRDD = rMatrixParts.reduceLeft { (a, b) => a.union(b) }
    new BlockPartitionedMatrix(mat.numRowBlocks, mat.numColBlocks, unionedRDD)
  }
}

object BlockQR extends Logging {

  def main(args: Array[String]) {
    if (args.length < 4) {
      println("Usage: BlockQR <master> <numRows> <numCols> <rowsPerPart> <colsPerPart>")
      System.exit(0)
    }

    val sparkMaster = args(0)
    val numRows = args(1).toInt
    val numCols = args(2).toInt
    val rowsPerPart = args(3).toInt
    val colsPerPart = args(4).toInt

    val conf = new SparkConf()
      .setMaster(sparkMaster)
      .setAppName("BlockQR")
      .setJars(SparkContext.jarOfClass(this.getClass).toSeq)
    val sc = new SparkContext(conf)

    Thread.sleep(5000)

    val matrixRDD = sc.parallelize(1 to numRows, numRows / rowsPerPart).map { row =>
      Array.fill(numCols)(ThreadLocalRandom.current().nextGaussian())
    }

    matrixRDD.cache().count()

    val A = BlockPartitionedMatrix.fromArray(matrixRDD, rowsPerPart, colsPerPart)
    A.cache()
    val dim = A.getDim

    var begin = System.nanoTime()
    val r = new BlockQR().qrR(A).rdd.count()
    var end = System.nanoTime()
    println("BlockQR took " + (end - begin)/1e6 + " ms")

    sc.stop()
  }
}<|MERGE_RESOLUTION|>--- conflicted
+++ resolved
@@ -161,11 +161,8 @@
                                rowPart, trailingPart.mat, res))
         }.cache()
 
-<<<<<<< HEAD
         rowJoined.count()
-       
-=======
->>>>>>> 86787134
+
         // Sum its outputs
         val colSums = rowJoined.map(x => (x._2.blockIdCol, x._2.yTimesA)).reduceByKey { case (x, y) =>
           x + y
@@ -194,13 +191,9 @@
         finalSums.cache().count
 
         rowJoined.unpersist()
-<<<<<<< HEAD
         colSums.unpersist()
         yMat.unpersist()
-       
-=======
-
->>>>>>> 86787134
+
         val finalBlockMatrix = new BlockPartitionedMatrix(trailingMatrix.numRowBlocks,
           trailingMatrix.numColBlocks - 1, finalSums).cache()
 
